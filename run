#!/bin/bash

<<<<<<< HEAD
SCALA_VERSION=2.10
=======
SCALA_VERSION=2.9.3
>>>>>>> 17e076de

# Figure out where the Scala framework is installed
FWDIR="$(cd `dirname $0`; pwd)"

# Export this as SPARK_HOME
export SPARK_HOME="$FWDIR"

# Load environment variables from conf/spark-env.sh, if it exists
if [ -e $FWDIR/conf/spark-env.sh ] ; then
  . $FWDIR/conf/spark-env.sh
fi

if [ -z "$1" ]; then
  echo "Usage: run <spark-class> [<args>]" >&2
  exit 1
fi

# If this is a standalone cluster daemon, reset SPARK_JAVA_OPTS and SPARK_MEM to reasonable
# values for that; it doesn't need a lot
if [ "$1" = "spark.deploy.master.Master" -o "$1" = "spark.deploy.worker.Worker" ]; then
  SPARK_MEM=${SPARK_DAEMON_MEMORY:-512m}
  SPARK_DAEMON_JAVA_OPTS+=" -Dspark.akka.logLifecycleEvents=true"
  SPARK_JAVA_OPTS=$SPARK_DAEMON_JAVA_OPTS   # Empty by default
fi


# Add java opts for master, worker, executor. The opts maybe null
case "$1" in
  'spark.deploy.master.Master')
    SPARK_JAVA_OPTS+=" $SPARK_MASTER_OPTS"
    ;;
  'spark.deploy.worker.Worker')
    SPARK_JAVA_OPTS+=" $SPARK_WORKER_OPTS"
    ;;
  'spark.executor.StandaloneExecutorBackend')
    SPARK_JAVA_OPTS+=" $SPARK_EXECUTOR_OPTS"
    ;;
  'spark.executor.MesosExecutorBackend')
    SPARK_JAVA_OPTS+=" $SPARK_EXECUTOR_OPTS"
    ;;
  'spark.repl.Main')
    SPARK_JAVA_OPTS+=" $SPARK_REPL_OPTS"
    ;;
esac

if [ "$SPARK_LAUNCH_WITH_SCALA" == "1" ]; then
  if [ "$SCALA_HOME" ]; then
    RUNNER="${SCALA_HOME}/bin/scala"
  else
    if [ `command -v scala` ]; then
      RUNNER="scala"
    else
      echo "SCALA_HOME is not set and scala is not in PATH" >&2
      exit 1
    fi
  fi
else
  if [ `command -v java` ]; then
    RUNNER="java"
  else
    if [ -z "$JAVA_HOME" ]; then
      echo "JAVA_HOME is not set" >&2
      exit 1
    fi
    RUNNER="${JAVA_HOME}/bin/java"
  fi
  if [ -z "$SCALA_LIBRARY_PATH" ]; then
    if [ -z "$SCALA_HOME" ]; then
      echo "SCALA_HOME is not set" >&2
      exit 1
    fi
    SCALA_LIBRARY_PATH="$SCALA_HOME/lib"
  fi
fi

# Figure out how much memory to use per executor and set it as an environment
# variable so that our process sees it and can report it to Mesos
if [ -z "$SPARK_MEM" ] ; then
  SPARK_MEM="512m"
fi
export SPARK_MEM

# Set JAVA_OPTS to be able to load native libraries and to set heap size
JAVA_OPTS="$SPARK_JAVA_OPTS"
JAVA_OPTS+=" -Djava.library.path=$SPARK_LIBRARY_PATH"
JAVA_OPTS+=" -Xms$SPARK_MEM -Xmx$SPARK_MEM"
# Load extra JAVA_OPTS from conf/java-opts, if it exists
if [ -e $FWDIR/conf/java-opts ] ; then
  JAVA_OPTS+=" `cat $FWDIR/conf/java-opts`"
fi
export JAVA_OPTS

CORE_DIR="$FWDIR/core"
REPL_DIR="$FWDIR/repl"
EXAMPLES_DIR="$FWDIR/examples"
BAGEL_DIR="$FWDIR/bagel"
STREAMING_DIR="$FWDIR/streaming"
PYSPARK_DIR="$FWDIR/python"

# Exit if the user hasn't compiled Spark
if [ ! -e "$REPL_DIR/target" ]; then
  echo "Failed to find Spark classes in $REPL_DIR/target" >&2
  echo "You need to compile Spark before running this program" >&2
  exit 1
fi

# Build up classpath
CLASSPATH="$SPARK_CLASSPATH"
CLASSPATH+=":$FWDIR/conf"
CLASSPATH+=":$CORE_DIR/target/scala-$SCALA_VERSION/classes"
if [ -n "$SPARK_TESTING" ] ; then
  CLASSPATH+=":$CORE_DIR/target/scala-$SCALA_VERSION/test-classes"
  CLASSPATH+=":$STREAMING_DIR/target/scala-$SCALA_VERSION/test-classes"
fi
CLASSPATH+=":$CORE_DIR/src/main/resources"
CLASSPATH+=":$REPL_DIR/target/scala-$SCALA_VERSION/classes"
CLASSPATH+=":$EXAMPLES_DIR/target/scala-$SCALA_VERSION/classes"
CLASSPATH+=":$STREAMING_DIR/target/scala-$SCALA_VERSION/classes"
CLASSPATH+=":$STREAMING_DIR/lib/org/apache/kafka/kafka/0.7.2-spark/*" # <-- our in-project Kafka Jar
if [ -e "$FWDIR/lib_managed" ]; then
  CLASSPATH+=":$FWDIR/lib_managed/jars/*"
  CLASSPATH+=":$FWDIR/lib_managed/bundles/*"
fi
CLASSPATH+=":$REPL_DIR/lib/*"
if [ -e repl-bin/target ]; then
  for jar in `find "repl-bin/target" -name 'spark-repl-*-shaded-hadoop*.jar'`; do
    CLASSPATH+=":$jar"
  done
fi
CLASSPATH+=":$BAGEL_DIR/target/scala-$SCALA_VERSION/classes"
for jar in `find $PYSPARK_DIR/lib -name '*jar'`; do
  CLASSPATH+=":$jar"
done
export CLASSPATH # Needed for spark-shell

# Figure out the JAR file that our examples were packaged into. This includes a bit of a hack
# to avoid the -sources and -doc packages that are built by publish-local.
if [ -e "$EXAMPLES_DIR/target/scala-$SCALA_VERSION/spark-examples"*[0-9T].jar ]; then
  # Use the JAR from the SBT build
  export SPARK_EXAMPLES_JAR=`ls "$EXAMPLES_DIR/target/scala-$SCALA_VERSION/spark-examples"*[0-9T].jar`
fi
if [ -e "$EXAMPLES_DIR/target/spark-examples-"*hadoop[12].jar ]; then
  # Use the JAR from the Maven build
  export SPARK_EXAMPLES_JAR=`ls "$EXAMPLES_DIR/target/spark-examples-"*hadoop[12].jar`
fi

# Figure out whether to run our class with java or with the scala launcher.
# In most cases, we'd prefer to execute our process with java because scala
# creates a shell script as the parent of its Java process, which makes it
# hard to kill the child with stuff like Process.destroy(). However, for
# the Spark shell, the wrapper is necessary to properly reset the terminal
# when we exit, so we allow it to set a variable to launch with scala.
if [ "$SPARK_LAUNCH_WITH_SCALA" == "1" ]; then
  EXTRA_ARGS=""     # Java options will be passed to scala as JAVA_OPTS
else
  CLASSPATH+=":$SCALA_LIBRARY_PATH/scala-library.jar"
  CLASSPATH+=":$SCALA_LIBRARY_PATH/scala-compiler.jar"
  CLASSPATH+=":$SCALA_LIBRARY_PATH/jline.jar"
  # The JVM doesn't read JAVA_OPTS by default so we need to pass it in
  EXTRA_ARGS="$JAVA_OPTS"
fi

exec "$RUNNER" -cp "$CLASSPATH" $EXTRA_ARGS "$@"<|MERGE_RESOLUTION|>--- conflicted
+++ resolved
@@ -1,10 +1,7 @@
 #!/bin/bash
 
-<<<<<<< HEAD
+
 SCALA_VERSION=2.10
-=======
-SCALA_VERSION=2.9.3
->>>>>>> 17e076de
 
 # Figure out where the Scala framework is installed
 FWDIR="$(cd `dirname $0`; pwd)"
