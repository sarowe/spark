/*
 * Licensed to the Apache Software Foundation (ASF) under one or more
 * contributor license agreements.  See the NOTICE file distributed with
 * this work for additional information regarding copyright ownership.
 * The ASF licenses this file to You under the Apache License, Version 2.0
 * (the "License"); you may not use this file except in compliance with
 * the License.  You may obtain a copy of the License at
 *
 *    http://www.apache.org/licenses/LICENSE-2.0
 *
 * Unless required by applicable law or agreed to in writing, software
 * distributed under the License is distributed on an "AS IS" BASIS,
 * WITHOUT WARRANTIES OR CONDITIONS OF ANY KIND, either express or implied.
 * See the License for the specific language governing permissions and
 * limitations under the License.
 */

package org.apache.spark.api.java

import java.util.{Map => JMap}

import scala.collection.JavaConversions
import scala.collection.JavaConversions._
import scala.reflect.ClassTag

import org.apache.hadoop.conf.Configuration
import org.apache.hadoop.mapred.InputFormat
import org.apache.hadoop.mapred.JobConf
import org.apache.hadoop.mapreduce.{InputFormat => NewInputFormat}
import com.google.common.base.Optional

import org.apache.spark._
import org.apache.spark.SparkContext.IntAccumulatorParam
import org.apache.spark.SparkContext.DoubleAccumulatorParam
import org.apache.spark.broadcast.Broadcast
import org.apache.spark.rdd.RDD
import scala.Tuple2

/**
 * A Java-friendly version of [[org.apache.spark.SparkContext]] that returns [[org.apache.spark.api.java.JavaRDD]]s and
 * works with Java collections instead of Scala ones.
 */
class JavaSparkContext(val sc: SparkContext) extends JavaSparkContextVarargsWorkaround {
  /**
   * @param conf a [[org.apache.spark.SparkConf]] object specifying Spark parameters
   */
  def this(conf: SparkConf) = this(new SparkContext(conf))

  /**
   * @param master Cluster URL to connect to (e.g. mesos://host:port, spark://host:port, local[4]).
   * @param appName A name for your application, to display on the cluster web UI
   */
  def this(master: String, appName: String) = this(new SparkContext(master, appName))

  /**
   * @param master Cluster URL to connect to (e.g. mesos://host:port, spark://host:port, local[4]).
   * @param appName A name for your application, to display on the cluster web UI
   * @param conf a [[org.apache.spark.SparkConf]] object specifying other Spark parameters
   */
  def this(master: String, appName: String, conf: SparkConf) =
    this(conf.setMaster(master).setAppName(appName))

  /**
   * @param master Cluster URL to connect to (e.g. mesos://host:port, spark://host:port, local[4]).
   * @param appName A name for your application, to display on the cluster web UI
   * @param sparkHome The SPARK_HOME directory on the slave nodes
   * @param jarFile JAR file to send to the cluster. This can be a path on the local file system
   *                or an HDFS, HTTP, HTTPS, or FTP URL.
   */
  def this(master: String, appName: String, sparkHome: String, jarFile: String) =
    this(new SparkContext(master, appName, sparkHome, Seq(jarFile)))

  /**
   * @param master Cluster URL to connect to (e.g. mesos://host:port, spark://host:port, local[4]).
   * @param appName A name for your application, to display on the cluster web UI
   * @param sparkHome The SPARK_HOME directory on the slave nodes
   * @param jars Collection of JARs to send to the cluster. These can be paths on the local file
   *             system or HDFS, HTTP, HTTPS, or FTP URLs.
   */
  def this(master: String, appName: String, sparkHome: String, jars: Array[String]) =
    this(new SparkContext(master, appName, sparkHome, jars.toSeq))

  /**
   * @param master Cluster URL to connect to (e.g. mesos://host:port, spark://host:port, local[4]).
   * @param appName A name for your application, to display on the cluster web UI
   * @param sparkHome The SPARK_HOME directory on the slave nodes
   * @param jars Collection of JARs to send to the cluster. These can be paths on the local file
   *             system or HDFS, HTTP, HTTPS, or FTP URLs.
   * @param environment Environment variables to set on worker nodes
   */
  def this(master: String, appName: String, sparkHome: String, jars: Array[String],
      environment: JMap[String, String]) =
    this(new SparkContext(master, appName, sparkHome, jars.toSeq, environment))

  private[spark] val env = sc.env

  /** Distribute a local Scala collection to form an RDD. */
  def parallelize[T](list: java.util.List[T], numSlices: Int): JavaRDD[T] = {
    implicit val cm: ClassTag[T] = implicitly[ClassTag[AnyRef]].asInstanceOf[ClassTag[T]]
    sc.parallelize(JavaConversions.asScalaBuffer(list), numSlices)
  }

  /** Distribute a local Scala collection to form an RDD. */
  def parallelize[T](list: java.util.List[T]): JavaRDD[T] =
    parallelize(list, sc.defaultParallelism)

  /** Distribute a local Scala collection to form an RDD. */
  def parallelizePairs[K, V](list: java.util.List[Tuple2[K, V]], numSlices: Int)
  : JavaPairRDD[K, V] = {
    implicit val kcm: ClassTag[K] = implicitly[ClassTag[AnyRef]].asInstanceOf[ClassTag[K]]
    implicit val vcm: ClassTag[V] = implicitly[ClassTag[AnyRef]].asInstanceOf[ClassTag[V]]
    JavaPairRDD.fromRDD(sc.parallelize(JavaConversions.asScalaBuffer(list), numSlices))
  }

  /** Distribute a local Scala collection to form an RDD. */
  def parallelizePairs[K, V](list: java.util.List[Tuple2[K, V]]): JavaPairRDD[K, V] =
    parallelizePairs(list, sc.defaultParallelism)

  /** Distribute a local Scala collection to form an RDD. */
  def parallelizeDoubles(list: java.util.List[java.lang.Double], numSlices: Int): JavaDoubleRDD =
    JavaDoubleRDD.fromRDD(sc.parallelize(JavaConversions.asScalaBuffer(list).map(_.doubleValue()),
      numSlices))

  /** Distribute a local Scala collection to form an RDD. */
  def parallelizeDoubles(list: java.util.List[java.lang.Double]): JavaDoubleRDD =
    parallelizeDoubles(list, sc.defaultParallelism)

  /**
   * Read a text file from HDFS, a local file system (available on all nodes), or any
   * Hadoop-supported file system URI, and return it as an RDD of Strings.
   */
  def textFile(path: String): JavaRDD[String] = sc.textFile(path)

  /**
   * Read a text file from HDFS, a local file system (available on all nodes), or any
   * Hadoop-supported file system URI, and return it as an RDD of Strings.
   */
  def textFile(path: String, minSplits: Int): JavaRDD[String] = sc.textFile(path, minSplits)

  /**Get an RDD for a Hadoop SequenceFile with given key and value types. */
  def sequenceFile[K, V](path: String,
    keyClass: Class[K],
    valueClass: Class[V],
    minSplits: Int
    ): JavaPairRDD[K, V] = {
    implicit val kcm: ClassTag[K] = ClassTag(keyClass)
    implicit val vcm: ClassTag[V] = ClassTag(valueClass)
    new JavaPairRDD(sc.sequenceFile(path, keyClass, valueClass, minSplits))
  }

  /**Get an RDD for a Hadoop SequenceFile. */
  def sequenceFile[K, V](path: String, keyClass: Class[K], valueClass: Class[V]):
  JavaPairRDD[K, V] = {
    implicit val kcm: ClassTag[K] = ClassTag(keyClass)
    implicit val vcm: ClassTag[V] = ClassTag(valueClass)
    new JavaPairRDD(sc.sequenceFile(path, keyClass, valueClass))
  }

  /**
   * Load an RDD saved as a SequenceFile containing serialized objects, with NullWritable keys and
   * BytesWritable values that contain a serialized partition. This is still an experimental storage
   * format and may not be supported exactly as is in future Spark releases. It will also be pretty
   * slow if you use the default serializer (Java serialization), though the nice thing about it is
   * that there's very little effort required to save arbitrary objects.
   */
  def objectFile[T](path: String, minSplits: Int): JavaRDD[T] = {
    implicit val cm: ClassTag[T] = implicitly[ClassTag[AnyRef]].asInstanceOf[ClassTag[T]]
    sc.objectFile(path, minSplits)(cm)
  }

  /**
   * Load an RDD saved as a SequenceFile containing serialized objects, with NullWritable keys and
   * BytesWritable values that contain a serialized partition. This is still an experimental storage
   * format and may not be supported exactly as is in future Spark releases. It will also be pretty
   * slow if you use the default serializer (Java serialization), though the nice thing about it is
   * that there's very little effort required to save arbitrary objects.
   */
  def objectFile[T](path: String): JavaRDD[T] = {
    implicit val cm: ClassTag[T] = implicitly[ClassTag[AnyRef]].asInstanceOf[ClassTag[T]]
    sc.objectFile(path)(cm)
  }

  /**
   * Get an RDD for a Hadoop-readable dataset from a Hadooop JobConf giving its InputFormat and any
   * other necessary info (e.g. file name for a filesystem-based dataset, table name for HyperTable,
   * etc).
   */
  def hadoopRDD[K, V, F <: InputFormat[K, V]](
    conf: JobConf,
    inputFormatClass: Class[F],
    keyClass: Class[K],
    valueClass: Class[V],
    minSplits: Int
    ): JavaPairRDD[K, V] = {
    implicit val kcm: ClassTag[K] = ClassTag(keyClass)
    implicit val vcm: ClassTag[V] = ClassTag(valueClass)
    new JavaPairRDD(sc.hadoopRDD(conf, inputFormatClass, keyClass, valueClass, minSplits))
  }

  /**
   * Get an RDD for a Hadoop-readable dataset from a Hadooop JobConf giving its InputFormat and any
   * other necessary info (e.g. file name for a filesystem-based dataset, table name for HyperTable,
   * etc).
   */
  def hadoopRDD[K, V, F <: InputFormat[K, V]](
    conf: JobConf,
    inputFormatClass: Class[F],
    keyClass: Class[K],
    valueClass: Class[V]
    ): JavaPairRDD[K, V] = {
    implicit val kcm: ClassTag[K] = ClassTag(keyClass)
    implicit val vcm: ClassTag[V] = ClassTag(valueClass)
    new JavaPairRDD(sc.hadoopRDD(conf, inputFormatClass, keyClass, valueClass))
  }

  /** Get an RDD for a Hadoop file with an arbitrary InputFormat */
  def hadoopFile[K, V, F <: InputFormat[K, V]](
    path: String,
    inputFormatClass: Class[F],
    keyClass: Class[K],
    valueClass: Class[V],
    minSplits: Int
    ): JavaPairRDD[K, V] = {
    implicit val kcm: ClassTag[K] = ClassTag(keyClass)
    implicit val vcm: ClassTag[V] = ClassTag(valueClass)
    new JavaPairRDD(sc.hadoopFile(path, inputFormatClass, keyClass, valueClass, minSplits))
  }

  /** Get an RDD for a Hadoop file with an arbitrary InputFormat */
  def hadoopFile[K, V, F <: InputFormat[K, V]](
    path: String,
    inputFormatClass: Class[F],
    keyClass: Class[K],
    valueClass: Class[V]
    ): JavaPairRDD[K, V] = {
    implicit val kcm: ClassTag[K] = ClassTag(keyClass)
    implicit val vcm: ClassTag[V] = ClassTag(valueClass)
    new JavaPairRDD(sc.hadoopFile(path,
      inputFormatClass, keyClass, valueClass))
  }

  /**
   * Get an RDD for a given Hadoop file with an arbitrary new API InputFormat
   * and extra configuration options to pass to the input format.
   */
  def newAPIHadoopFile[K, V, F <: NewInputFormat[K, V]](
    path: String,
    fClass: Class[F],
    kClass: Class[K],
    vClass: Class[V],
    conf: Configuration): JavaPairRDD[K, V] = {
    implicit val kcm: ClassTag[K] = ClassTag(kClass)
    implicit val vcm: ClassTag[V] = ClassTag(vClass)
    new JavaPairRDD(sc.newAPIHadoopFile(path, fClass, kClass, vClass, conf))
  }

  /**
   * Get an RDD for a given Hadoop file with an arbitrary new API InputFormat
   * and extra configuration options to pass to the input format.
   */
  def newAPIHadoopRDD[K, V, F <: NewInputFormat[K, V]](
    conf: Configuration,
    fClass: Class[F],
    kClass: Class[K],
    vClass: Class[V]): JavaPairRDD[K, V] = {
    implicit val kcm: ClassTag[K] = ClassTag(kClass)
    implicit val vcm: ClassTag[V] = ClassTag(vClass)
    new JavaPairRDD(sc.newAPIHadoopRDD(conf, fClass, kClass, vClass))
  }

  /** Build the union of two or more RDDs. */
  override def union[T](first: JavaRDD[T], rest: java.util.List[JavaRDD[T]]): JavaRDD[T] = {
    val rdds: Seq[RDD[T]] = (Seq(first) ++ asScalaBuffer(rest)).map(_.rdd)
    implicit val cm: ClassTag[T] = first.classTag
    sc.union(rdds)(cm)
  }

  /** Build the union of two or more RDDs. */
  override def union[K, V](first: JavaPairRDD[K, V], rest: java.util.List[JavaPairRDD[K, V]])
      : JavaPairRDD[K, V] = {
    val rdds: Seq[RDD[(K, V)]] = (Seq(first) ++ asScalaBuffer(rest)).map(_.rdd)
    implicit val cm: ClassTag[(K, V)] = first.classTag
    implicit val kcm: ClassTag[K] = first.kClassTag
    implicit val vcm: ClassTag[V] = first.vClassTag
    new JavaPairRDD(sc.union(rdds)(cm))(kcm, vcm)
  }

  /** Build the union of two or more RDDs. */
  override def union(first: JavaDoubleRDD, rest: java.util.List[JavaDoubleRDD]): JavaDoubleRDD = {
    val rdds: Seq[RDD[Double]] = (Seq(first) ++ asScalaBuffer(rest)).map(_.srdd)
    new JavaDoubleRDD(sc.union(rdds))
  }

  /**
   * Create an [[org.apache.spark.Accumulator]] integer variable, which tasks can "add" values
   * to using the `add` method. Only the master can access the accumulator's `value`.
   */
  def intAccumulator(initialValue: Int): Accumulator[java.lang.Integer] =
    sc.accumulator(initialValue)(IntAccumulatorParam).asInstanceOf[Accumulator[java.lang.Integer]]

  /**
   * Create an [[org.apache.spark.Accumulator]] double variable, which tasks can "add" values
   * to using the `add` method. Only the master can access the accumulator's `value`.
   */
  def doubleAccumulator(initialValue: Double): Accumulator[java.lang.Double] =
    sc.accumulator(initialValue)(DoubleAccumulatorParam).asInstanceOf[Accumulator[java.lang.Double]]

  /**
   * Create an [[org.apache.spark.Accumulator]] integer variable, which tasks can "add" values
   * to using the `add` method. Only the master can access the accumulator's `value`.
   */
  def accumulator(initialValue: Int): Accumulator[java.lang.Integer] = intAccumulator(initialValue)

  /**
   * Create an [[org.apache.spark.Accumulator]] double variable, which tasks can "add" values
   * to using the `add` method. Only the master can access the accumulator's `value`.
   */
  def accumulator(initialValue: Double): Accumulator[java.lang.Double] =
    doubleAccumulator(initialValue)

  /**
   * Create an [[org.apache.spark.Accumulator]] variable of a given type, which tasks can "add" values
   * to using the `add` method. Only the master can access the accumulator's `value`.
   */
  def accumulator[T](initialValue: T, accumulatorParam: AccumulatorParam[T]): Accumulator[T] =
    sc.accumulator(initialValue)(accumulatorParam)

  /**
   * Create an [[org.apache.spark.Accumulable]] shared variable of the given type, to which tasks can
   * "add" values with `add`. Only the master can access the accumuable's `value`.
   */
  def accumulable[T, R](initialValue: T, param: AccumulableParam[T, R]): Accumulable[T, R] =
    sc.accumulable(initialValue)(param)

  /**
   * Broadcast a read-only variable to the cluster, returning a [[org.apache.spark.Broadcast]] object for
   * reading it in distributed functions. The variable will be sent to each cluster only once.
   */
  def broadcast[T](value: T): Broadcast[T] = sc.broadcast(value)

  /** Shut down the SparkContext. */
  def stop() {
    sc.stop()
  }

  /**
   * Get Spark's home location from either a value set through the constructor,
   * or the spark.home Java property, or the SPARK_HOME environment variable
   * (in that order of preference). If neither of these is set, return None.
   */
  def getSparkHome(): Optional[String] = JavaUtils.optionToOptional(sc.getSparkHome())

  /**
   * Add a file to be downloaded with this Spark job on every node.
   * The `path` passed can be either a local file, a file in HDFS (or other Hadoop-supported
   * filesystems), or an HTTP, HTTPS or FTP URI.  To access the file in Spark jobs,
   * use `SparkFiles.get(path)` to find its download location.
   */
  def addFile(path: String) {
    sc.addFile(path)
  }

  /**
   * Adds a JAR dependency for all tasks to be executed on this SparkContext in the future.
   * The `path` passed can be either a local file, a file in HDFS (or other Hadoop-supported
   * filesystems), or an HTTP, HTTPS or FTP URI.
   */
  def addJar(path: String) {
    sc.addJar(path)
  }

  /**
   * Clear the job's list of JARs added by `addJar` so that they do not get downloaded to
   * any new nodes.
   */
  def clearJars() {
    sc.clearJars()
  }

  /**
   * Clear the job's list of files added by `addFile` so that they do not get downloaded to
   * any new nodes.
   */
  def clearFiles() {
    sc.clearFiles()
  }

  /**
   * Returns the Hadoop configuration used for the Hadoop code (e.g. file systems) we reuse.
   */
  def hadoopConfiguration(): Configuration = {
    sc.hadoopConfiguration
  }

  /**
   * Set the directory under which RDDs are going to be checkpointed. The directory must
   * be a HDFS path if running on a cluster.
   */
  def setCheckpointDir(dir: String) {
    sc.setCheckpointDir(dir)
  }

  protected def checkpointFile[T](path: String): JavaRDD[T] = {
    implicit val cm: ClassTag[T] =
      implicitly[ClassTag[AnyRef]].asInstanceOf[ClassTag[T]]
    new JavaRDD(sc.checkpointFile(path))
  }

  /**
<<<<<<< HEAD
   * Return a copy of this JavaSparkContext's configuration. The configuration ''cannot'' be
   * changed at runtime.
   */
  def getConf: SparkConf = sc.getConf
=======
   * Pass-through to SparkContext.setCallSite.  For API support only.
   */
  def setCallSite(site: String) {
    sc.setCallSite(site)
  }

  /**
   * Pass-through to SparkContext.setCallSite.  For API support only.
   */
  def clearCallSite() {
    sc.clearCallSite()
  }
>>>>>>> fec01664
}

object JavaSparkContext {
  implicit def fromSparkContext(sc: SparkContext): JavaSparkContext = new JavaSparkContext(sc)

  implicit def toSparkContext(jsc: JavaSparkContext): SparkContext = jsc.sc
}<|MERGE_RESOLUTION|>--- conflicted
+++ resolved
@@ -407,12 +407,12 @@
   }
 
   /**
-<<<<<<< HEAD
    * Return a copy of this JavaSparkContext's configuration. The configuration ''cannot'' be
    * changed at runtime.
    */
   def getConf: SparkConf = sc.getConf
-=======
+
+  /**
    * Pass-through to SparkContext.setCallSite.  For API support only.
    */
   def setCallSite(site: String) {
@@ -425,7 +425,6 @@
   def clearCallSite() {
     sc.clearCallSite()
   }
->>>>>>> fec01664
 }
 
 object JavaSparkContext {
