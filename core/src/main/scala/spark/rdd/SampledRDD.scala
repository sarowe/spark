package spark.rdd

import java.lang.ref.WeakReference
import java.util.Random

import cern.jet.random.Poisson
import cern.jet.random.engine.DRand

<<<<<<< HEAD
import spark.{RDD, Split, TaskContext}
=======
import spark.RDD
import spark.OneToOneDependency
import spark.Split
>>>>>>> 8512dd32

private[spark]
class SampledRDDSplit(val prev: Split, val seed: Int) extends Split with Serializable {
  override val index: Int = prev.index
}

class SampledRDD[T: ClassManifest](
<<<<<<< HEAD
    prev: WeakReference[RDD[T]],
    withReplacement: Boolean,
=======
    prev: RDD[T],
    withReplacement: Boolean, 
>>>>>>> 8512dd32
    frac: Double,
    seed: Int)
  extends RDD[T](prev) {

  @transient
  var splits_ : Array[Split] = {
    val rg = new Random(seed)
    firstParent[T].splits.map(x => new SampledRDDSplit(x, rg.nextInt))
  }

  override def getSplits = splits_.asInstanceOf[Array[Split]]

  override def getPreferredLocations(split: Split) =
    firstParent[T].preferredLocations(split.asInstanceOf[SampledRDDSplit].prev)

  override def compute(splitIn: Split, context: TaskContext) = {
    val split = splitIn.asInstanceOf[SampledRDDSplit]
    if (withReplacement) {
      // For large datasets, the expected number of occurrences of each element in a sample with
      // replacement is Poisson(frac). We use that to get a count for each element.
      val poisson = new Poisson(frac, new DRand(split.seed))
      firstParent[T].iterator(split.prev, context).flatMap { element =>
        val count = poisson.nextInt()
        if (count == 0) {
          Iterator.empty  // Avoid object allocation when we return 0 items, which is quite often
        } else {
          Iterator.fill(count)(element)
        }
      }
    } else { // Sampling without replacement
      val rand = new Random(split.seed)
      firstParent[T].iterator(split.prev, context).filter(x => (rand.nextDouble <= frac))
    }
  }

  override def clearDependencies() {
    splits_ = null
  }
}<|MERGE_RESOLUTION|>--- conflicted
+++ resolved
@@ -1,18 +1,11 @@
 package spark.rdd
 
-import java.lang.ref.WeakReference
 import java.util.Random
 
 import cern.jet.random.Poisson
 import cern.jet.random.engine.DRand
 
-<<<<<<< HEAD
 import spark.{RDD, Split, TaskContext}
-=======
-import spark.RDD
-import spark.OneToOneDependency
-import spark.Split
->>>>>>> 8512dd32
 
 private[spark]
 class SampledRDDSplit(val prev: Split, val seed: Int) extends Split with Serializable {
@@ -20,13 +13,8 @@
 }
 
 class SampledRDD[T: ClassManifest](
-<<<<<<< HEAD
-    prev: WeakReference[RDD[T]],
-    withReplacement: Boolean,
-=======
     prev: RDD[T],
     withReplacement: Boolean, 
->>>>>>> 8512dd32
     frac: Double,
     seed: Int)
   extends RDD[T](prev) {
